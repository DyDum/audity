[package]
name = "audity"
version = "0.1.0"
edition = "2024"

[dependencies]
serde      = { version = "1.0", features = ["derive"] }
quick-xml  = { version = "0.30", features = ["serialize"] }
thiserror  = "1.0"
askama = "0.14.0"
chrono = { version = "0.4.41", features = ["serde"] }
anyhow = "1.0.98"
tempfile = "3.20.0"
sys-info      = "0.9"
get_if_addrs  = "0.5"
<<<<<<< HEAD
os_info = "3"
=======
os_info = "3"
clap = { version = "4.5.4", features = ["derive"] }
>>>>>>> eb1f4ad6
<|MERGE_RESOLUTION|>--- conflicted
+++ resolved
@@ -13,9 +13,5 @@
 tempfile = "3.20.0"
 sys-info      = "0.9"
 get_if_addrs  = "0.5"
-<<<<<<< HEAD
 os_info = "3"
-=======
-os_info = "3"
-clap = { version = "4.5.4", features = ["derive"] }
->>>>>>> eb1f4ad6
+clap = { version = "4.5.4", features = ["derive"] }