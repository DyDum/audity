[package]
name = "audity"
version = "0.1.0"
edition = "2024"

[dependencies]
serde      = { version = "1.0", features = ["derive"] }
quick-xml  = { version = "0.30", features = ["serialize"] }
thiserror  = "1.0"
askama = "0.14.0"
chrono = { version = "0.4.41", features = ["serde"] }
anyhow = "1.0.98"
tempfile = "3.20.0"
sys-info      = "0.9"
get_if_addrs  = "0.5"
os_info = "3"
clap = { version = "4.5.4", features = ["derive"] }
<<<<<<< HEAD

[alias]
check-pedantic = "clippy -- -D warnings -W clippy::pedantic"
=======
roxmltree = "0.20.0"
>>>>>>> 7b329bb4
<|MERGE_RESOLUTION|>--- conflicted
+++ resolved
@@ -15,10 +15,7 @@
 get_if_addrs  = "0.5"
 os_info = "3"
 clap = { version = "4.5.4", features = ["derive"] }
-<<<<<<< HEAD
+roxmltree = "0.20.0"
 
 [alias]
-check-pedantic = "clippy -- -D warnings -W clippy::pedantic"
-=======
-roxmltree = "0.20.0"
->>>>>>> 7b329bb4
+check-pedantic = "clippy -- -D warnings -W clippy::pedantic"