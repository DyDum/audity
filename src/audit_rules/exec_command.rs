use std::process::Command;

/// Execute a shell verification command and translate its outcome
/// into a boolean compliance flag.
///
/// # Arguments  
/// * `cmd` – Shell command executed as `sh -c "<cmd>"`.
///
/// # Returns  
/// A `Result` whose variants mean:
/// | Variant            | Meaning                                                                           |
/// |--------------------|-----------------------------------------------------------------------------------|
/// | `Ok(true)`         | **Compliant** – the command reports success (prints `0` or exits with code 0).    |
/// | `Ok(false)`        | **Not compliant** – the command reports failure (prints `1` or exits with code 1).|
/// | `Err(String)`      | Any execution error, non-UTF-8 output, stderr content, or unexpected output.      |
<<<<<<< HEAD
/// # Errors
/// This function returns an `Err(String)` in the following cases:
/// - If the command fails to launch (I/O error).
/// - If the command prints anything on stderr.
/// - If the output is not `"0"`, `"1"`, or empty.
/// - If the exit code is not `0` or `1` when no output is produced.
pub fn execute_verification_command(cmd: &str) -> Result<bool, String> {
=======
pub fn execute_command(cmd: &str) -> Result<bool, String> {
>>>>>>> e52250b9
    let output = Command::new("sh")
        .arg("-c")
        .arg(cmd)
        .output()
        .map_err(|e| format!("Erreur système : {e}"))?;

    let stdout = String::from_utf8_lossy(&output.stdout).trim().to_string();
    let stderr = String::from_utf8_lossy(&output.stderr).trim().to_string();

    // Treat any message on stderr as an immediate error.
    if !stderr.is_empty() {
        return Err(format!("Erreur shell : {stderr}"));
    }

    match stdout.as_str() {
        "0" => Ok(true),
        "1" => Ok(false),
        "" => match output.status.code() {
            Some(0) => Ok(true),
            Some(1) => Ok(false),
            _ => Err(format!("Erreur d'exécution : code {}", output.status.code().unwrap_or(-1)))
        },
        other => Err(format!("Sortie inattendue : '{}'", other)),
    }
}<|MERGE_RESOLUTION|>--- conflicted
+++ resolved
@@ -13,7 +13,6 @@
 /// | `Ok(true)`         | **Compliant** – the command reports success (prints `0` or exits with code 0).    |
 /// | `Ok(false)`        | **Not compliant** – the command reports failure (prints `1` or exits with code 1).|
 /// | `Err(String)`      | Any execution error, non-UTF-8 output, stderr content, or unexpected output.      |
-<<<<<<< HEAD
 /// # Errors
 /// This function returns an `Err(String)` in the following cases:
 /// - If the command fails to launch (I/O error).
@@ -21,9 +20,6 @@
 /// - If the output is not `"0"`, `"1"`, or empty.
 /// - If the exit code is not `0` or `1` when no output is produced.
 pub fn execute_verification_command(cmd: &str) -> Result<bool, String> {
-=======
-pub fn execute_command(cmd: &str) -> Result<bool, String> {
->>>>>>> e52250b9
     let output = Command::new("sh")
         .arg("-c")
         .arg(cmd)
