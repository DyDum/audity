--- conflicted
+++ resolved
@@ -34,15 +34,9 @@
     Ser(#[from] quick_xml::Error),
 }
 
-/// Convert any serialisable value to a pretty-printed XML string
-/// using four spaces per indentation level.
-<<<<<<< HEAD
 pub fn pretty_xml<T: Serialize>(value: &T) -> Result<String, ScanError> {
     let mut buf = String::new();              // `String` implements `fmt::Write`
-=======
-fn pretty_xml<T: Serialize>(value: &T) -> Result<String, ScanError> {
-    let mut buf = String::new(); // `String` implements `fmt::Write`
->>>>>>> 1386f6dd
+
     let mut ser = Serializer::new(&mut buf);
     ser.indent(' ', 4); // 4-space indentation
     value.serialize(ser)?; // move the serializer into `serialize`
@@ -88,19 +82,10 @@
         for mut rule in local.rules {
             // Compliance decision
             rule.compliant = match rule.manual.as_deref() {
-<<<<<<< HEAD
                 Some("NO") | Some("CORRECTION") => match execute_command(&rule.verification) {
                     Ok(true)  => CompliantStatus::Yes,
                     Ok(false) | Err(_) => CompliantStatus::No,
                 },
-=======
-                Some("NO") | Some("CORRECTION") => {
-                    match execute_verification_command(&rule.verification) {
-                        Ok(true) => CompliantStatus::Yes,
-                        Ok(false) | Err(_) => CompliantStatus::No,
-                    }
-                }
->>>>>>> 1386f6dd
                 _ => CompliantStatus::NotTested,
             };
 
