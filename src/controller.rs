--- conflicted
+++ resolved
@@ -1,7 +1,4 @@
 use crate::audit_rules;
-<<<<<<< HEAD
-use std::process;
-=======
 use crate::package_management;
 use crate::report;
 
@@ -14,7 +11,6 @@
 
 use anyhow::{bail, Context, Result};
 use askama::Template;
->>>>>>> 1386f6dd
 
 pub fn run_full_audit() {
     if let Err(e) = update_package_list_if_needed() {
@@ -70,7 +66,6 @@
 /// This function checks which rule directories correspond to installed packages
 /// and runs the scan only on those.
 pub fn run_audit_rules() {
-<<<<<<< HEAD
     let package_file = "reports/packages.xml";
 
     match audit_rules::scanner::load_installed_packages(package_file) {
@@ -113,12 +108,6 @@
             eprintln!("Failed to load installed packages: {e}");
             std::process::exit(1);
         }
-=======
-    let dir = "rules/debian";
-    if let Err(e) = scan_directory(dir) {
-        eprintln!("Error: {e}");
-        process::exit(1);
->>>>>>> 1386f6dd
     }
 }
 
